--- conflicted
+++ resolved
@@ -1528,17 +1528,17 @@
 										},
 										"member_name": "nextSequence",
 										"argument_types": [],
-										"referenced_declaration": 7462,
+										"referenced_declaration": 7014,
 										"type_description": {
-											"type_identifier": "t_function_$_t_address$",
-											"type_string": "function(address)"
+											"type_identifier": "t_contract$_IWormhole_$7310",
+											"type_string": "contract IWormhole"
 										},
 										"text": "wormhole.nextSequence"
 									},
-									"referenced_declaration": 7462,
+									"referenced_declaration": 7014,
 									"type_description": {
-										"type_identifier": "t_function_$_t_address$",
-										"type_string": "function(address)"
+										"type_identifier": "t_contract$_IWormhole_$7310",
+										"type_string": "contract IWormhole"
 									}
 								}
 							},
@@ -1777,25 +1777,17 @@
 										},
 										"member_name": "publishMessage",
 										"argument_types": [],
-<<<<<<< HEAD
-										"referenced_declaration": 7435,
-=======
 										"referenced_declaration": 7022,
->>>>>>> 3a591a7b
 										"type_description": {
-											"type_identifier": "t_function_$_t_uint32$_t_bytes$_t_uint8$",
-											"type_string": "function(uint32,bytes,uint8)"
+											"type_identifier": "t_contract$_IWormhole_$7310",
+											"type_string": "contract IWormhole"
 										},
 										"text": "wormhole.publishMessage"
 									},
-<<<<<<< HEAD
-									"referenced_declaration": 7435,
-=======
 									"referenced_declaration": 7022,
->>>>>>> 3a591a7b
 									"type_description": {
-										"type_identifier": "t_function_$_t_uint32$_t_bytes$_t_uint8$",
-										"type_string": "function(uint32,bytes,uint8)"
+										"type_identifier": "t_contract$_IWormhole_$7310",
+										"type_string": "contract IWormhole"
 									}
 								},
 								"type_description": {
@@ -2645,14 +2637,14 @@
 										},
 										"member_name": "nextSequence",
 										"argument_types": [],
-										"referenced_declaration": 7014,
+										"referenced_declaration": 7462,
 										"type_description": {
 											"type_identifier": "t_function_$_t_address$",
 											"type_string": "function(address)"
 										},
 										"text": "wormhole.nextSequence"
 									},
-									"referenced_declaration": 7014,
+									"referenced_declaration": 7462,
 									"type_description": {
 										"type_identifier": "t_function_$_t_address$",
 										"type_string": "function(address)"
@@ -2894,14 +2886,14 @@
 										},
 										"member_name": "publishMessage",
 										"argument_types": [],
-										"referenced_declaration": 7022,
+										"referenced_declaration": 7435,
 										"type_description": {
 											"type_identifier": "t_function_$_t_uint32$_t_bytes$_t_uint8$",
 											"type_string": "function(uint32,bytes,uint8)"
 										},
 										"text": "wormhole.publishMessage"
 									},
-									"referenced_declaration": 7022,
+									"referenced_declaration": 7435,
 									"type_description": {
 										"type_identifier": "t_function_$_t_uint32$_t_bytes$_t_uint8$",
 										"type_string": "function(uint32,bytes,uint8)"
@@ -3295,14 +3287,14 @@
 										},
 										"member_name": "parseAndVerifyVM",
 										"argument_types": [],
-										"referenced_declaration": 7448,
+										"referenced_declaration": 7156,
 										"type_description": {
 											"type_identifier": "t_function_$_t_bytes$",
 											"type_string": "function(bytes)"
 										},
 										"text": "wormhole.parseAndVerifyVM"
 									},
-									"referenced_declaration": 7448,
+									"referenced_declaration": 7156,
 									"type_description": {
 										"type_identifier": "t_function_$_t_bytes$",
 										"type_string": "function(bytes)"
